import * as drawing from "./drawing.js";
import { ClipperLib } from "./ClockwiseSweep/clipper_unminified.js";
import { EVClockwiseSweepPolygon } from "./ClockwiseSweep/ClockwiseSweepPolygon.js";

<<<<<<< HEAD
export const MODULE_ID = 'elevatedvision';
const FORCE_DEBUG = false; // used for logging before dev mode is set up
export const FORCE_VISION_DEBUG = true;
=======
import { registerPIXIPolygonMethods } from "./ClockwiseSweep/PIXIPolygon.js";
import { registerPIXIRectangleMethods } from "./ClockwiseSweep/PIXIRectangle.js";
import { registerPIXICircleMethods } from "./ClockwiseSweep/PIXICircle.js";
import { registerPolygonVertexMethods } from "./ClockwiseSweep/SimplePolygonEdge.js";
>>>>>>> c41a81ad

import { MODULE_ID } from "./const.js";

import { registerAdditions, registerPatches } from "./patching.js";

Hooks.once('init', async function() {
  game.modules.get(MODULE_ID).api = {
    EVClockwiseSweepPolygon,
    ClipperLib,
    drawing
  };

  registerPIXIPolygonMethods();
  registerPIXIRectangleMethods();
  registerPIXICircleMethods();
  registerPolygonVertexMethods();
  registerAdditions();

});

Hooks.once('ready', async function () {
  registerPatches();

  CONFIG.Canvas.losBackend = EVClockwiseSweepPolygon;
});


// https://github.com/League-of-Foundry-Developers/foundryvtt-devMode
Hooks.once('devModeReady', ({ registerPackageDebugFlag }) => {
  registerPackageDebugFlag(MODULE_ID);
});
<<<<<<< HEAD

Hooks.on('sightRefresh', (obj) => {
  log("sightRefresh", obj);

  // called on load (twice?)
});

Hooks.on('updateToken', (scene, data, update, options) => {
  log("updateToken", scene, data, update, options);
  if(data.elevation) {
    log(`Token ${options} elevation updated.`);
    // canvas.tokens.get(options._id).updateSource(); // throws error
    scene._object.updateSource();
  }

});

// Need hook for updating elevation?
// DEBUG | Calling updateToken hook with args: foundry.js:147:15
// Array(4) [ {…}, {…}, {…}, "eXzk9tB2nubjuVL3" ]
//
// 0: Object { apps: {}, _sheet: null, _object: {…}, … }
//
// 1: Object { elevation: 20, _id: "RiuUZYvERLIZ17ex" }
//
// 2: Object { diff: true, render: true }
//
// 3: "eXzk9tB2nubjuVL3"
//
// length: 4
=======
>>>>>>> c41a81ad
<|MERGE_RESOLUTION|>--- conflicted
+++ resolved
@@ -2,16 +2,10 @@
 import { ClipperLib } from "./ClockwiseSweep/clipper_unminified.js";
 import { EVClockwiseSweepPolygon } from "./ClockwiseSweep/ClockwiseSweepPolygon.js";
 
-<<<<<<< HEAD
-export const MODULE_ID = 'elevatedvision';
-const FORCE_DEBUG = false; // used for logging before dev mode is set up
-export const FORCE_VISION_DEBUG = true;
-=======
 import { registerPIXIPolygonMethods } from "./ClockwiseSweep/PIXIPolygon.js";
 import { registerPIXIRectangleMethods } from "./ClockwiseSweep/PIXIRectangle.js";
 import { registerPIXICircleMethods } from "./ClockwiseSweep/PIXICircle.js";
 import { registerPolygonVertexMethods } from "./ClockwiseSweep/SimplePolygonEdge.js";
->>>>>>> c41a81ad
 
 import { MODULE_ID } from "./const.js";
 
@@ -43,36 +37,3 @@
 Hooks.once('devModeReady', ({ registerPackageDebugFlag }) => {
   registerPackageDebugFlag(MODULE_ID);
 });
-<<<<<<< HEAD
-
-Hooks.on('sightRefresh', (obj) => {
-  log("sightRefresh", obj);
-
-  // called on load (twice?)
-});
-
-Hooks.on('updateToken', (scene, data, update, options) => {
-  log("updateToken", scene, data, update, options);
-  if(data.elevation) {
-    log(`Token ${options} elevation updated.`);
-    // canvas.tokens.get(options._id).updateSource(); // throws error
-    scene._object.updateSource();
-  }
-
-});
-
-// Need hook for updating elevation?
-// DEBUG | Calling updateToken hook with args: foundry.js:147:15
-// Array(4) [ {…}, {…}, {…}, "eXzk9tB2nubjuVL3" ]
-//
-// 0: Object { apps: {}, _sheet: null, _object: {…}, … }
-//
-// 1: Object { elevation: 20, _id: "RiuUZYvERLIZ17ex" }
-//
-// 2: Object { diff: true, render: true }
-//
-// 3: "eXzk9tB2nubjuVL3"
-//
-// length: 4
-=======
->>>>>>> c41a81ad

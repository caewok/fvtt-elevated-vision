--- conflicted
+++ resolved
@@ -54,17 +54,9 @@
 // Track certain modules that complement features of this module.
 export const OTHER_MODULES = {
   TERRAIN_MAPPER: { ACTIVE: false, KEY: "terrainmapper", BACKGROUND_ELEVATION: "backgroundElevation" }
-<<<<<<< HEAD
-}
-
-// Hook init b/c game.modules is not initialized at start.
-Hooks.once("init", function() {
-  for ( const obj of Object.values(OTHER_MODULES) ) obj.ACTIVE = game.modules.get(obj.KEY)?.active
-=======
 };
 
 // Hook init b/c game.modules is not initialized at start.
 Hooks.once("init", function() {
   for ( const obj of Object.values(OTHER_MODULES) ) obj.ACTIVE = game.modules.get(obj.KEY)?.active;
->>>>>>> e0669a23
 });
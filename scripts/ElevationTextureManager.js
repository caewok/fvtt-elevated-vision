--- conflicted
+++ resolved
@@ -161,12 +161,8 @@
       elevationImage.imageURL = saveRes.path;
       elevationImage.version = game.modules.get(MODULE_ID).version;
       elevationImage.timestamp = Date.now();
-      delete elevationImage.imageData;
-<<<<<<< HEAD
+      elevationImage.imageData = null;
       await canvas.scene.setFlag(MODULE_ID, FLAGS.ELEVATION_IMAGE, elevationImage);
-=======
-      await canvas.scene.setFlag(MODULE_ID, FLAGS.ELEVATION_IMAGE, elevationImage)
->>>>>>> bd422ffa
 
     } catch(err) {
       console.error("ElevatedVision|Conversion of elevation texture from scene flag failed.", err);

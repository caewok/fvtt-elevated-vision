/* globals
AmbientLight,
LightSource,
Wall
*/

"use strict";

// Patches

import { WALL_HEIGHT_MODULE_ID, LEVELS_MODULE_ID, MODULE_ID } from "./const.js";
import { drawMeshes } from "./Shadow.js";
import { log } from "./util.js";
import { EVSightLayerRefresh, EVDrawVision, EVDrawSight, EVSightTestVisibility } from "./tokens.js";

export function registerAdditions() {

  if ( !Object.hasOwn(VisionSource.prototype, "elevation") ) {
    Object.defineProperty(VisionSource.prototype, "elevation", {
      get: sourceElevation
    });
  }

  if ( !Object.hasOwn(LightSource.prototype, "elevation") ) {
    Object.defineProperty(LightSource.prototype, "elevation", {
      get: sourceElevation
    });
  }

  if ( !Object.hasOwn(SoundSource.prototype, "elevation") ) {
    Object.defineProperty(SoundSource.prototype, "elevation", {
      get: sourceElevation
    });
  }

  if ( !Object.hasOwn(Wall.prototype, "top") ) {
    Object.defineProperty(Wall.prototype, "top", {
      get: wallTop
    });
  }

  if ( !Object.hasOwn(Wall.prototype, "bottom") ) {
    Object.defineProperty(Wall.prototype, "bottom", {
      get: wallBottom
    });
  }

  if ( !Object.hasOwn(Token.prototype, "top") ) {
    Object.defineProperty(Token.prototype, "top", {
      get: tokenTop
    });
  }

  if ( !Object.hasOwn(Token.prototype, "bottom") ) {
    Object.defineProperty(Token.prototype, "bottom", {
      get: tokenBottom
    });
  }


//   Object.defineProperty(Set.prototype, "diff", {
//     value: function(b) { return new Set([...this].filter(x => !b.has(x))); },
//     writable: true,
//     configurable: true
//   });

}

export function registerPatches() {
  // libWrapper.register(MODULE_ID, "LightSource.prototype.drawMeshes", drawMeshes, "OVERRIDE");
//   libWrapper.register(MODULE_ID, "LightSource.prototype.drawMeshes", drawMeshes, "WRAPPER");
<<<<<<< HEAD
//   libWrapper.register(MODULE_ID, "SightLayer.prototype.testVisibility", EVSightTestVisibility, "MIXED");
=======
  libWrapper.register(MODULE_ID, "SightLayer.prototype.testVisibility", EVSightTestVisibility, "MIXED");
>>>>>>> f3e14e2c
//   libWrapper.register(MODULE_ID, "Token.prototype.isVisible", EVTokenIsVisible, "OVERRIDE");

  libWrapper.register(MODULE_ID, "SightLayer.prototype.refresh", EVSightLayerRefresh, "OVERRIDE");
//   libWrapper.register(MODULE_ID, "VisionSource.prototype.drawVision", EVDrawVision, "OVERRIDE");
//   libWrapper.register(MODULE_ID, "VisionSource.prototype.drawSight", EVDrawSight, "OVERRIDE");
}

/**
 * For testing shadow creation
 */
function testVisibility(wrapped, point, {tolerance = 2, object = null} = {}) {
  // Block square around 1000, 1000
  const out = wrapped(point, { tolerance, object });
  if ( point.x > 900 && point.x < 1100 && point.y > 900 && point.y < 1100) {
    return false;
  }
  return out;
}

function replaceInfinity(value) {
<<<<<<< HEAD
  return value;
  // return isFinite(value) ? value
//     : value === Infinity ? Number.MAX_SAFE_INTEGER : Number.MIN_SAFE_INTEGER;
=======
  return isFinite(value) ? value
    : value === Infinity ? Number.MAX_SAFE_INTEGER : Number.MIN_SAFE_INTEGER;
>>>>>>> f3e14e2c
}

/**
 * For {LightSource|SoundSource|VisionSource} objects
 * Do not permit infinity, as it screws up orientation and other calculations.
 * @type {number}
 */
function sourceElevation() {
<<<<<<< HEAD
  replaceInfinity(WallHeight.getSourceElevationTop(this.object.document));
=======
  return replaceInfinity(WallHeight.getSourceElevationTop(this.object.document));
>>>>>>> f3e14e2c
}

/**
 * For {Token}
 * @type {number}
 */
function tokenTop() {
  // From Wall Height but skip the extra test b/c we know it is a token.
  return this.document.object.losHeight;
}

/**
 * For {Token}
 * @type {number}
 */
function tokenBottom() {
  // From Wall Height but skip the extra test b/c we know it is a token.
  return this.document.data.elevation;
}

/**
 * For {Wall}
 * @type {number}
 */
function wallTop() { return replaceInfinity(WallHeight.getWallBounds(this).top); }

/**
 * For {Wall}
 * @type {number}
 */
function wallBottom() { return replaceInfinity(WallHeight.getWallBounds(this).bottom);  }
<|MERGE_RESOLUTION|>--- conflicted
+++ resolved
@@ -69,11 +69,7 @@
 export function registerPatches() {
   // libWrapper.register(MODULE_ID, "LightSource.prototype.drawMeshes", drawMeshes, "OVERRIDE");
 //   libWrapper.register(MODULE_ID, "LightSource.prototype.drawMeshes", drawMeshes, "WRAPPER");
-<<<<<<< HEAD
-//   libWrapper.register(MODULE_ID, "SightLayer.prototype.testVisibility", EVSightTestVisibility, "MIXED");
-=======
   libWrapper.register(MODULE_ID, "SightLayer.prototype.testVisibility", EVSightTestVisibility, "MIXED");
->>>>>>> f3e14e2c
 //   libWrapper.register(MODULE_ID, "Token.prototype.isVisible", EVTokenIsVisible, "OVERRIDE");
 
   libWrapper.register(MODULE_ID, "SightLayer.prototype.refresh", EVSightLayerRefresh, "OVERRIDE");
@@ -94,14 +90,8 @@
 }
 
 function replaceInfinity(value) {
-<<<<<<< HEAD
-  return value;
-  // return isFinite(value) ? value
-//     : value === Infinity ? Number.MAX_SAFE_INTEGER : Number.MIN_SAFE_INTEGER;
-=======
   return isFinite(value) ? value
     : value === Infinity ? Number.MAX_SAFE_INTEGER : Number.MIN_SAFE_INTEGER;
->>>>>>> f3e14e2c
 }
 
 /**
@@ -110,11 +100,7 @@
  * @type {number}
  */
 function sourceElevation() {
-<<<<<<< HEAD
-  replaceInfinity(WallHeight.getSourceElevationTop(this.object.document));
-=======
   return replaceInfinity(WallHeight.getSourceElevationTop(this.object.document));
->>>>>>> f3e14e2c
 }
 
 /**
